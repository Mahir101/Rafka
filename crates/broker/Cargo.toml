[package]
name = "rafka-broker"
version = "0.1.0"
edition = "2021"
description = "Broker implementation for Rafka message broker"
license = "Apache-2.0"
repository = "https://github.com/Mahir101/rafka"
keywords = ["message-broker", "kafka", "distributed", "messaging"]
categories = ["network-programming", "asynchronous"]

[dependencies]
rafka-core = "0.1.0"
tonic = "0.9"
tokio = { version = "1.0", features = ["full"] }
futures = "0.3"
async-stream = "0.3"
uuid = { version = "1.3", features = ["v4"] }
tracing = "0.1"
tokio-stream = { version = "0.1", features = ["sync"] }
chrono = { version = "0.4", features = ["serde"] }
prost-types = "0.11"
<<<<<<< HEAD
rafka-storage = { path = "../storage" }
bytes = "1.4"
serde_yaml = "0.9"
=======
rafka-storage = "0.1.0"
bytes = "1.4"
>>>>>>> 63d57999
<|MERGE_RESOLUTION|>--- conflicted
+++ resolved
@@ -19,11 +19,8 @@
 tokio-stream = { version = "0.1", features = ["sync"] }
 chrono = { version = "0.4", features = ["serde"] }
 prost-types = "0.11"
-<<<<<<< HEAD
 rafka-storage = { path = "../storage" }
 bytes = "1.4"
 serde_yaml = "0.9"
-=======
 rafka-storage = "0.1.0"
-bytes = "1.4"
->>>>>>> 63d57999
+bytes = "1.4"